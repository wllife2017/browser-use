import argparse
import asyncio
import json
import os

from dotenv import load_dotenv

from browser_use import Agent, Browser, ChatOpenAI, Tools
from browser_use.tools.views import UploadFileAction

load_dotenv()


async def apply_to_rochester_regional_health(info: dict, resume_path: str):
	"""
	json format:
	{
	    "first_name": "John",
	    "last_name": "Doe",
	    "email": "john.doe@example.com",
	    "phone": "555-555-5555",
	    "age": "21",
	    "US_citizen": boolean,
	    "sponsorship_needed": boolean,

	    "resume": "Link to resume",
	    "postal_code": "12345",
	    "country": "USA",
	    "city": "Rochester",
	    "address": "123 Main St",

	    "gender": "Male",
	    "race": "Asian",
	    "Veteran_status": "Not a veteran",
	    "disability_status": "No disability"
	}
	"""

	llm = ChatOpenAI(model='o3')

	tools = Tools()

	@tools.action(description='Upload resume file')
	async def upload_resume(browser_session):
		params = UploadFileAction(path=resume_path, index=0)
		return 'Ready to upload resume'

	browser = Browser(cross_origin_iframes=True)

	task = f"""
    - Your goal is to fill out and submit a job application form with the provided information.
    - Navigate to https://apply.appcast.io/jobs/50590620606/applyboard/apply/
    - Scroll through the entire application and use extract_structured_data action to extract all the relevant information needed to fill out the job application form. use this information and return a structured output that can be used to fill out the entire form: {info}. Use the done action to finish the task. Fill out the job application form with the following information.
        - Before completing every step, refer to this information for accuracy. It is structured in a way to help you fill out the form and is the source of truth.
    - Follow these instructions carefully:
        - if anything pops up that blocks the form, close it out and continue filling out the form.
        - Do not skip any fields, even if they are optional. If you do not have the information, make your best guess based on the information provided.
        Fill out the form from top to bottom, never skip a field to come back to it later. When filling out a field, only focus on one field per step. For each of these steps, scroll to the related text. These are the steps:
            1) use input_text action to fill out the following:
                - "First name"
                - "Last name"
                - "Email"
                - "Phone number"
            2) use the upload_file_to_element action to fill out the following:
                - Resume upload field
            3) use input_text action to fill out the following:
                - "Postal code"
                - "Country"
                - "State"
                - "City"
                - "Address"
                - "Age"
            4) use click action to select the following options:
                - "Are you legally authorized to work in the country for which you are applying?"
                - "Will you now or in the future require sponsorship for employment visa status (e.g., H-1B visa status, etc.) to work legally for Rochester Regional Health?"
                - "Do you have, or are you in the process of obtaining, a professional license?"
                    - SELECT NO FOR THIS FIELD
            5) use input_text action to fill out the following:
                - "What drew you to healthcare?"
            6) use click action to select the following options:
                - "How many years of experience do you have in a related role?"
                - "Gender"
                - "Race"
                - "Hispanic/Latino"
                - "Veteran status"
                - "Disability status"
            7) use input_text action to fill out the following:
                - "Today's date"
            8) CLICK THE SUBMIT BUTTON AND CHECK FOR A SUCCESS SCREEN. Once there is a success screen, complete your end task of writing final_result and outputting it.
<<<<<<< HEAD
    - Before you start, create a step-by-step plan to complete the entire task. Make sure to delegate a step for each field to be filled out.
    *** IMPORTANT ***: 
=======
    - Before you start, create a step-by-step plan to complete the entire task. make sure the delegate a step for each field to be filled out.
    *** IMPORTANT ***:
>>>>>>> 46c87dd3
        - You are not done until you have filled out every field of the form.
        - When you have completed the entire form, press the submit button to submit the application and use the done action once you have confirmed that the application is submitted
        - PLACE AN EMPHASIS ON STEP 4, the click action. That section should be filled out.
        - At the end of the task, structure your final_result as 1) a human-readable summary of all detections and actions performed on the page with 2) a list with all questions encountered in the page. Do not say "see above." Include a fully written out, human-readable summary at the very end.
    """

	available_file_paths = [resume_path]

	agent = Agent(
		task=task,
		llm=llm,
		browser=browser,
		tools=tools,
		available_file_paths=available_file_paths,
	)

	history = await agent.run()

	return history.final_result()


async def main(test_data_path: str, resume_path: str):
	# Verify files exist
	if not os.path.exists(test_data_path):
		raise FileNotFoundError(f'Test data file not found at: {test_data_path}')
	if not os.path.exists(resume_path):
		raise FileNotFoundError(f'Resume file not found at: {resume_path}')

	with open(test_data_path) as f:  # noqa: ASYNC230
		mock_info = json.load(f)

	results = await apply_to_rochester_regional_health(mock_info, resume_path=resume_path)
	print('Search Results:', results)


if __name__ == '__main__':
	parser = argparse.ArgumentParser(description='Apply to Rochester Regional Health job')
	parser.add_argument('--test-data', required=True, help='Path to test data JSON file')
	parser.add_argument('--resume', required=True, help='Path to resume PDF file')

	args = parser.parse_args()

	asyncio.run(main(args.test_data, args.resume))<|MERGE_RESOLUTION|>--- conflicted
+++ resolved
@@ -87,13 +87,8 @@
             7) use input_text action to fill out the following:
                 - "Today's date"
             8) CLICK THE SUBMIT BUTTON AND CHECK FOR A SUCCESS SCREEN. Once there is a success screen, complete your end task of writing final_result and outputting it.
-<<<<<<< HEAD
     - Before you start, create a step-by-step plan to complete the entire task. Make sure to delegate a step for each field to be filled out.
     *** IMPORTANT ***: 
-=======
-    - Before you start, create a step-by-step plan to complete the entire task. make sure the delegate a step for each field to be filled out.
-    *** IMPORTANT ***:
->>>>>>> 46c87dd3
         - You are not done until you have filled out every field of the form.
         - When you have completed the entire form, press the submit button to submit the application and use the done action once you have confirmed that the application is submitted
         - PLACE AN EMPHASIS ON STEP 4, the click action. That section should be filled out.
